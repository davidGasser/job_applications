services:
<<<<<<< HEAD
  db:
    image: postgres:16-alpine
    restart: always
    environment:
      - POSTGRES_USER=user
      - POSTGRES_PASSWORD=password
      - POSTGRES_DB=jobs
    volumes:
      - postgres_data:/var/lib/postgresql/data/
    ports:
      - '5433:5432'

  app:
    build: .
    restart: always
    ports:
      - '5000:5000'
      - '5678:5678'
    volumes:
      - .:/app
    depends_on:
      - db
      - selenium
      - llamacpp
      - ollama
    environment:
      - TZ=Europe/Berlin
      - DATABASE_URL=postgresql://user:password@db:5432/jobs
      - FLASK_APP=src/main.py
      - FLASK_DEBUG=1
      - ENABLE_DEBUGPY=1
      - LLAMACPP_HOST=http://llamacpp:11434
      - OLLAMA_HOST=http://ollama:11430
    command: python -Xfrozen_modules=off src/main.py

  selenium:
    image: selenium/standalone-chrome:latest
    shm_size: 2g
    restart: always
    ports:
      - '4444:4444'
  dev:
=======
  # db:
  #   image: postgres:16-alpine
  #   restart: always
  #   environment:
  #     - POSTGRES_USER=user
  #     - POSTGRES_PASSWORD=password
  #     - POSTGRES_DB=jobs
  #   volumes:
  #     - postgres_data:/var/lib/postgresql/data/
  #   ports:
  #     - '5433:5432'

  # app:
  #   build: .
  #   restart: always
  #   ports:
  #     - '5000:5000'
  #     - '5678:5678'
  #   volumes:
  #     - .:/app
  #   depends_on:
  #     - db
  #     - selenium
  #     - ollama
  #   environment:
  #     - TZ=Europe/Berlin
  #     - DATABASE_URL=postgresql://user:password@db:5432/jobs
  #     - FLASK_APP=src/main.py
  #     - FLASK_DEBUG=1
  #     - ENABLE_DEBUGPY=1
  #     - OLLAMA_HOST=http://ollama:11434
  #   command: python -Xfrozen_modules=off src/main.py

  # selenium:
  #   image: selenium/standalone-chrome:latest
  #   shm_size: 2g
  #   restart: always
  #   ports:
  #     - '4444:4444'
  
  dev: 
>>>>>>> e1b3c6c0
    build: .
    container_name: dev
    volumes:
      - .:/app
    ports: 
    - "5678:5678"
    working_dir: /app
    stdin_open: true
    tty: true
    command: /bin/bash
<<<<<<< HEAD
    environment:
      - DATABASE_URL=postgresql://user:password@db:5432/jobs
      - LLAMACPP_HOST=http://llamacpp:11434
      - OLLAMA_HOST=http://ollama:11430
    depends_on:
      - llamacpp
=======
    depends_on:
      # - selenium
>>>>>>> e1b3c6c0
      - ollama
    environment:
      - OLLAMA_HOST=http://ollama:11434
    
<<<<<<< HEAD
  llamacpp:
    build:
      context: .
      dockerfile: Dockerfile.llamacpp
    container_name: llamacpp
    volumes:
      - llamacpp_models:/models
    ports:
      - 11434:11434
    deploy:
      resources:
        reservations:
          devices:
            - driver: nvidia
              count: all
              capabilities: [gpu]
=======
>>>>>>> e1b3c6c0

  ollama:
    image: ollama/ollama:latest
    container_name: ollama
    volumes:
      - ollama:/root/.ollama
    ports:
      - 11430:11434
    environment:
      - OLLAMA_KEEP_ALIVE=24h
      - OLLAMA_FLASH_ATTENTION=true
      - OLLAMA_KV_CACHE-TYPE=q8_0

    deploy:
      resources:
        reservations:
          devices:
            - driver: nvidia
              count: all
              capabilities: [gpu]

volumes:
  postgres_data:
  llamacpp_models:
  ollama:<|MERGE_RESOLUTION|>--- conflicted
+++ resolved
@@ -1,48 +1,4 @@
 services:
-<<<<<<< HEAD
-  db:
-    image: postgres:16-alpine
-    restart: always
-    environment:
-      - POSTGRES_USER=user
-      - POSTGRES_PASSWORD=password
-      - POSTGRES_DB=jobs
-    volumes:
-      - postgres_data:/var/lib/postgresql/data/
-    ports:
-      - '5433:5432'
-
-  app:
-    build: .
-    restart: always
-    ports:
-      - '5000:5000'
-      - '5678:5678'
-    volumes:
-      - .:/app
-    depends_on:
-      - db
-      - selenium
-      - llamacpp
-      - ollama
-    environment:
-      - TZ=Europe/Berlin
-      - DATABASE_URL=postgresql://user:password@db:5432/jobs
-      - FLASK_APP=src/main.py
-      - FLASK_DEBUG=1
-      - ENABLE_DEBUGPY=1
-      - LLAMACPP_HOST=http://llamacpp:11434
-      - OLLAMA_HOST=http://ollama:11430
-    command: python -Xfrozen_modules=off src/main.py
-
-  selenium:
-    image: selenium/standalone-chrome:latest
-    shm_size: 2g
-    restart: always
-    ports:
-      - '4444:4444'
-  dev:
-=======
   # db:
   #   image: postgres:16-alpine
   #   restart: always
@@ -66,6 +22,7 @@
   #   depends_on:
   #     - db
   #     - selenium
+  #     - llamacpp
   #     - ollama
   #   environment:
   #     - TZ=Europe/Berlin
@@ -73,7 +30,8 @@
   #     - FLASK_APP=src/main.py
   #     - FLASK_DEBUG=1
   #     - ENABLE_DEBUGPY=1
-  #     - OLLAMA_HOST=http://ollama:11434
+  #     - LLAMACPP_HOST=http://llamacpp:11434
+  #     - OLLAMA_HOST=http://ollama:11430
   #   command: python -Xfrozen_modules=off src/main.py
 
   # selenium:
@@ -82,35 +40,25 @@
   #   restart: always
   #   ports:
   #     - '4444:4444'
-  
-  dev: 
->>>>>>> e1b3c6c0
+
+  dev:
     build: .
     container_name: dev
     volumes:
       - .:/app
-    ports: 
-    - "5678:5678"
+    ports:
+      - "5678:5678"
     working_dir: /app
     stdin_open: true
     tty: true
     command: /bin/bash
-<<<<<<< HEAD
+    depends_on:
+      - llamacpp
+      - ollama
     environment:
-      - DATABASE_URL=postgresql://user:password@db:5432/jobs
       - LLAMACPP_HOST=http://llamacpp:11434
       - OLLAMA_HOST=http://ollama:11430
-    depends_on:
-      - llamacpp
-=======
-    depends_on:
-      # - selenium
->>>>>>> e1b3c6c0
-      - ollama
-    environment:
-      - OLLAMA_HOST=http://ollama:11434
-    
-<<<<<<< HEAD
+
   llamacpp:
     build:
       context: .
@@ -127,8 +75,6 @@
             - driver: nvidia
               count: all
               capabilities: [gpu]
-=======
->>>>>>> e1b3c6c0
 
   ollama:
     image: ollama/ollama:latest
@@ -141,7 +87,6 @@
       - OLLAMA_KEEP_ALIVE=24h
       - OLLAMA_FLASH_ATTENTION=true
       - OLLAMA_KV_CACHE-TYPE=q8_0
-
     deploy:
       resources:
         reservations:
@@ -151,6 +96,6 @@
               capabilities: [gpu]
 
 volumes:
-  postgres_data:
+  # postgres_data:
   llamacpp_models:
   ollama: