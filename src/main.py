--- conflicted
+++ resolved
@@ -6,10 +6,6 @@
     import debugpy
     debugpy.listen(("0.0.0.0", 5678))
     print("⏳ Debugger listening on port 5678...")
-<<<<<<< HEAD
-    print("   Set breakpoints in VS Code, then attach via 'Python: Remote Attach' (F5)")
-=======
->>>>>>> e1b3c6c0
     # Uncomment to make app wait for debugger before continuing:
     # debugpy.wait_for_client()
     print("✅ Ready for debugger attachment")
